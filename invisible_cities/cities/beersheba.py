--- conflicted
+++ resolved
@@ -123,24 +123,6 @@
 
 
 @check_annotations
-<<<<<<< HEAD
-def deconvolve_signal(det_db          : pd.DataFrame,
-                      psf_fname       : str,
-                      e_cut           : float,
-                      n_iterations    : int,
-                      iteration_tol   : float,
-                      sample_width    : List[float],
-                      bin_size        : List[float],
-                      diffusion       : Optional[Tuple[float, float, float]]=(1., 1., 0.3),
-                      energy_type     : Optional[HitEnergy]=HitEnergy.Ec,
-                      deconv_mode     : Optional[DeconvolutionMode]=DeconvolutionMode.joint,
-                      n_dim           : Optional[int]=2,
-                      cut_type        : Optional[CutType]=CutType.abs,
-                      inter_method    : Optional[InterpolationMethod]=InterpolationMethod.cubic,
-                      n_iterations_g  : Optional[int]=0,
-                      use_gpu         : Optional[bool]=False):
-
-=======
 def deconvolve_signal(det_db           : pd.DataFrame,
                       psf_fname        : str,
                       e_cut            : float,
@@ -155,8 +137,8 @@
                       n_dim            : Optional[int]=2,
                       cut_type         : Optional[CutType]=CutType.abs,
                       inter_method     : Optional[InterpolationMethod]=InterpolationMethod.cubic,
-                      n_iterations_g   : Optional[int]=0):
->>>>>>> 315ed2e0
+                      n_iterations_g   : Optional[int]=0,
+                      use_gpu         : Optional[bool]=False):
     """
     Applies Lucy Richardson deconvolution to SiPM response with a
     given set of PSFs and parameters.
@@ -185,6 +167,7 @@
                         `rel`: cut on the relative value (to the max) of the hits.
     inter_method     : Interpolation method (`nointerpolation`, `nearest`, `linear` or `cubic`).
     n_iterations_g   : Number of Lucy-Richardson iterations for gaussian in 'separate mode'
+    use_gpu          : If True, use GPU for the deconvolution. Default is False.
 
     Returns
     ----------
@@ -202,13 +185,9 @@
     det_grid      = [np.arange(det_db[var].min() + bs/2, det_db[var].max() - bs/2 + np.finfo(np.float32).eps, bs)
                      for var, bs in zip(dimensions, bin_size)]
     deconvolution = deconvolve(n_iterations, iteration_tol,
-<<<<<<< HEAD
-                               sample_width, det_grid, inter_method, use_gpu)
-=======
                                sample_width, det_grid,
                                **satellite_params,
-                               inter_method = inter_method)
->>>>>>> 315ed2e0
+                               inter_method = inter_method, use_gpu)
 
     if not isinstance(energy_type , HitEnergy          ):
         raise ValueError(f'energy_type {energy_type} is not a valid energy type.')
@@ -248,14 +227,10 @@
             psf_cols     = psf.loc[:, cols]
             gaus         = dist.pdf(psf_cols.values)
             psf          = gaus.reshape(psf_cols.nunique())
-<<<<<<< HEAD
-            deconv_image = nan_to_num(richardson_lucy(deconv_image, psf, n_iterations_g, iteration_tol, use_gpu))
-=======
             deconv_image = nan_to_num(richardson_lucy(deconv_image, psf,
                                                       iterations = n_iterations_g,
                                                       iter_thr = iteration_tol,
-                                                      **satellite_params))
->>>>>>> 315ed2e0
+                                                      **satellite_params, use_gpu))
 
         return create_deconvolution_df(df, deconv_image.flatten(), pos, cut_type, e_cut, n_dim)
 
@@ -483,10 +458,9 @@
             'cubic' not supported for 3D deconvolution.
         n_iterations_g       : int
             Number of Lucy-Richardson iterations for gaussian in 'separate mode'
-<<<<<<< HEAD
         use_gpu       : bool
             Whether to use the GPU for the deconvolution.
-=======
+
     satellite_params : dict, None
         satellite_start_iter : int
             Iteration no. when satellite killer starts being used.
@@ -508,7 +482,6 @@
             Normalization strategy
         norm_value : float, optional
             Normalization value in case of `norm_strat = NormStrategy.custom`
->>>>>>> 315ed2e0
 
     ----------
     Input
